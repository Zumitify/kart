--- conflicted
+++ resolved
@@ -6,20 +6,13 @@
 
 ## 0.10.6 (UNRELEASED)
 
-<<<<<<< HEAD
- * New `kart data rm` command to simply delete datasets and commit the result [#490](https://github.com/koordinates/kart/issues/491)
- * Information about the current spatial filter is now shown in `status`. [#456](https://github.com/koordinates/kart/issues/456)
- * Fix for [#491](https://github.com/koordinates/kart/issues/491) - make Kart more robust to manual edits to the GPKG working copy that don't leave the metadata exactly as Kart would leave it (such as by leaving unneeded table rows in `gpkg_contents`)
-* `kart create-patch` now supports `--patch-type minimal`, which creates a much-smaller patch; relying on the patch recipient having the HEAD commit in their repository [#482](https://github.com/koordinates/kart/issues/482)
-* `kart apply` now applies both types of patch.
-=======
+* Information about the current spatial filter is now shown in `status`. [#456](https://github.com/koordinates/kart/issues/456)
 * Added a specification for allowed characters & path components in dataset names - see [Valid Dataset Names](https://github.com/koordinates/kart/blob/master/docs/DATASETS_v3.md#valid-dataset-names).
 * New `kart data rm` command to simply delete datasets and commit the result [#490](https://github.com/koordinates/kart/issues/491)
 * Fix for [#491](https://github.com/koordinates/kart/issues/491) - make Kart more robust to manual edits to the GPKG working copy that don't leave the metadata exactly as Kart would leave it (such as by leaving unneeded table rows in `gpkg_contents`)
 * Added minimal patches:
   - `kart create-patch` now supports `--patch-type minimal`, which creates a much-smaller patch; relying on the patch recipient having the HEAD commit in their repository [#482](https://github.com/koordinates/kart/issues/482)
   - `kart apply` now applies both types of patch.
->>>>>>> d2504c3f
 * `kart log` now accepts a `--` marker to signal that all remaining arguments are dataset names. [#498](https://github.com/koordinates/kart/issues/498)
 * Bugfix: Diffing between an old commit and the current working copy no longer fails when datasets have been deleted in the intervening commits.
 * Bugfix: Existing auto-incrementing integer PK sequences are now overwritten properly in GPKG working copies. [#468](https://github.com/koordinates/kart/pull/468)
