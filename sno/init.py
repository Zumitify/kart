--- conflicted
+++ resolved
@@ -177,9 +177,13 @@
         self.ogr_source = ogr_source
         self._primary_key = self._check_primary_key_option(primary_key)
 
-    def clone_for_table(self, table):
+    def clone_for_table(self, table, primary_key=None):
         return self.__class__(
-            self.ds, table=table, source=self.source, ogr_source=self.ogr_source
+            self.ds,
+            table=table,
+            source=self.source,
+            ogr_source=self.ogr_source,
+            primary_key=primary_key or self._primary_key,
         )
 
     @property
@@ -294,7 +298,7 @@
 
     def _check_primary_key_option(self, primary_key_name):
         if primary_key_name is None:
-            return
+            return None
         ld = self.ogrlayer.GetLayerDefn()
 
         for i in range(ld.GetFieldCount()):
@@ -709,11 +713,15 @@
     help="Which field to use as the primary key. Must be unique. Auto-detected when possible.",
 )
 def import_table(
-<<<<<<< HEAD
-    ctx, source, directory, table, message, do_list, output_format, version, primary_key
-=======
-    ctx, all_tables, message, do_list, output_format, version, source, tables,
->>>>>>> 1cd527d4
+    ctx,
+    all_tables,
+    message,
+    do_list,
+    output_format,
+    version,
+    primary_key,
+    source,
+    tables,
 ):
     """
     Import data into a repository.
@@ -737,12 +745,7 @@
         repo = ctx.obj.repo
         check_git_user(repo)
 
-<<<<<<< HEAD
-    source_loader = OgrImporter.open(source, table, primary_key=primary_key)
-=======
     source_loader = OgrImporter.open(source, None)
->>>>>>> 1cd527d4
-
     if do_list:
         source_loader.print_table_list(do_json=output_format == 'json')
         return
@@ -765,7 +768,9 @@
             raise click.UsageError(
                 f'table "{dst_table}" was specified more than once', param_hint="tables"
             )
-        loaders[dst_table] = source_loader.clone_for_table(src_table)
+        loaders[dst_table] = source_loader.clone_for_table(
+            src_table, primary_key=primary_key
+        )
 
     structure.fast_import_tables(repo, loaders, message=message, version=version)
     rs = structure.RepositoryStructure(repo)
